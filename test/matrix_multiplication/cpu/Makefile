CLH_PATH=$(HOME)/Programming/projects/clh.git/v2/
TRACER_PATH=$(HOME)/Programming/projects/tracer-c/tracer/

CC=g++
CXXFLAGS=\
		 -std=c++20 \
		 -O3 \
		 -ggdb \
		 -I../../../lib/hedgehog/ -I../../../lib/serializer-cpp/ \
		 -I$(HOME)/Programming/usr/include/ \
		 -I$(CLH_PATH) -I$(TRACER_PATH) \
		 -I/usr/lib/x86_64-linux-gnu/openmpi/include/ \
		 -I$(HOME)/Programming/usr/include \
		 $(shell pkg-config ompi-c --cflags) -DOMPI_SKIP_MPICXX \
		 -Wall -Wextra -Wuninitialized \
		 -MMD \
		 -fdiagnostics-color=auto
LDFLAGS=\
<<<<<<< HEAD
		-L$(HOME)/Programming/usr/lib/ \
		-L$(CLH_PATH)/build/lib/ \
		$(shell pkg-config /usr/lib/x86_64-linux-gnu/openmpi/lib/pkgconfig/ompi-c.pc --libs) -DOMPI_SKIP_MPICXX \
		-ltbb \
		-lclh -lopenblas -lpmix \
		-Wl,-rpath,$(CLH_PATH)/build/lib/
=======
		$(shell pkg-config ompi-c --libs) -DOMPI_SKIP_MPICXX \
		-L$(HOME)/Programming/usr/lib/ -lopenblas
>>>>>>> b6ec7286
SRC=$(wildcard src/*.cpp)
OBJ=$(addprefix build/,$(SRC:src/%.cpp=%.o))
DEP=$(addprefix build/,$(SRC:src/%.cpp=%.d))

prog: $(OBJ)
	$(CC) $(CXXFLAGS) -o $@ $^ $(LDFLAGS)

build/%.o: src/%.cpp
	@mkdir -p build
	$(CC) $(CXXFLAGS) -o $@ -c $<

clean:
	rm -rf build

-include $(DEP)<|MERGE_RESOLUTION|>--- conflicted
+++ resolved
@@ -1,4 +1,4 @@
-CLH_PATH=$(HOME)/Programming/projects/clh.git/v2/
+CLH_PATH=$(HOME)/Programming/projects/clh.git/master/
 TRACER_PATH=$(HOME)/Programming/projects/tracer-c/tracer/
 
 CC=g++
@@ -10,23 +10,17 @@
 		 -I$(HOME)/Programming/usr/include/ \
 		 -I$(CLH_PATH) -I$(TRACER_PATH) \
 		 -I/usr/lib/x86_64-linux-gnu/openmpi/include/ \
-		 -I$(HOME)/Programming/usr/include \
-		 $(shell pkg-config ompi-c --cflags) -DOMPI_SKIP_MPICXX \
+  		 $(shell pkg-config /usr/lib/x86_64-linux-gnu/openmpi/lib/pkgconfig/ompi-c.pc --cflags) -DOMPI_SKIP_MPICXX \
 		 -Wall -Wextra -Wuninitialized \
 		 -MMD \
 		 -fdiagnostics-color=auto
 LDFLAGS=\
-<<<<<<< HEAD
 		-L$(HOME)/Programming/usr/lib/ \
 		-L$(CLH_PATH)/build/lib/ \
 		$(shell pkg-config /usr/lib/x86_64-linux-gnu/openmpi/lib/pkgconfig/ompi-c.pc --libs) -DOMPI_SKIP_MPICXX \
 		-ltbb \
 		-lclh -lopenblas -lpmix \
 		-Wl,-rpath,$(CLH_PATH)/build/lib/
-=======
-		$(shell pkg-config ompi-c --libs) -DOMPI_SKIP_MPICXX \
-		-L$(HOME)/Programming/usr/lib/ -lopenblas
->>>>>>> b6ec7286
 SRC=$(wildcard src/*.cpp)
 OBJ=$(addprefix build/,$(SRC:src/%.cpp=%.o))
 DEP=$(addprefix build/,$(SRC:src/%.cpp=%.d))
